using Dalamud.Logging;
using Lumina.Data.Files;
using Lumina.Data.Parsing;
using Lumina.Models.Models;
using SharpGLTF.Schema2;
using System.Collections;
using System.Numerics;
using System.Text.Json.Nodes;
using System.Text.RegularExpressions;
using Mesh = SharpGLTF.Schema2.Mesh;

namespace Xande.Models.Import;

// https://github.com/xivdev/Penumbra/blob/master/Penumbra.GameData/Files/MdlFile.Write.cs
// https://github.com/NotAdam/Lumina/blob/master/src/Lumina/Data/Files/MdlFile.cs
public class MdlFileBuilder {
    private ModelRoot _root;
    private Model _origModel;

    private Dictionary<int, Dictionary<int, Mesh>> _meshes = new();
    private StringTableBuilder _stringTableBuilder;
<<<<<<< HEAD
    private List<MdlFileMeshBuilder> _meshBuilders = new();
=======
    private List<LuminaMeshBuilder> _meshBuilders = new();
>>>>>>> a092414e

    private Dictionary<(int meshIndex, int submeshIndex, string shapeName), List<MdlStructs.ShapeValueStruct>> _shapeData = new();

    public MdlFileBuilder( ModelRoot root, Model model ) {
        _root = root;
        _origModel = model;

        _stringTableBuilder = new StringTableBuilder( _root );

        foreach( var mesh in root.LogicalMeshes ) {
            var name = mesh.Name;
            // TODO: Consider MeshIndex > 9 ?
            // TODO: What to do if it already exists
            // TODO: What to do if match does not exist - skip probably.
            var match = Regex.Match( name, @"([0-9]\.[0-9])" );

            if( match.Success ) {
                var str = match.Groups[1].Value;

                var isSubmesh = str.Contains( '.' );
                if( isSubmesh ) {
                    var parts = str.Split( '.' );
                    var meshIdx = int.Parse( parts[0] );
                    var submeshIdx = int.Parse( parts[1] );
                    if( !_meshes.ContainsKey( meshIdx ) ) {
                        _meshes[meshIdx] = new();
                    }

                    _meshes[meshIdx][submeshIdx] = mesh;
                }
                else {
                    var meshIdx = int.Parse( str );

                    if( !_meshes.ContainsKey( meshIdx ) ) _meshes[meshIdx] = new();
                    _meshes[meshIdx][-1] = mesh;
                }
            }
        }
<<<<<<< HEAD


    }

    private List<string> GetJoints( List<Node> children, List<string> matches ) {
        List<string> ret = new();
        if( children != null && children.Count() > 0 ) {
            for( int i = 0; i < children.Count(); i++ ) {
                if( matches.Contains( children[i].Name ) ) {
                    ret.Add( children[i].Name );
                }
                ret.AddRange( GetJoints( children[i].VisualChildren.ToList(), matches ) );
            }
        }

        return ret;
    }

    public int CompareShapeValueStructs( MdlStructs.ShapeValueStruct a, MdlStructs.ShapeValueStruct b ) {
        var replacingCompare = a.ReplacingVertexIndex.CompareTo( b.ReplacingVertexIndex );
        if( replacingCompare == 0 ) {
            return a.BaseIndicesIndex.CompareTo( b.BaseIndicesIndex );
        }
        else {
            return replacingCompare;
        }
    }

    private MdlStructs.VertexDeclarationStruct[] GetVertexDeclarationStructs( int size, MdlStructs.VertexDeclarationStruct vds ) {
        var ret = new List<MdlStructs.VertexDeclarationStruct>();
        /*
        for( var i = 0; i < size; i++ ) {
            var ve = new List<MdlStructs.VertexElement>();
            for( var j = 0; j < vds.VertexElements.Length; j++ ) {
                ve.Add( vds.VertexElements[j] );
            }
            if( ve.Last().Stream != 255 ) {
                ve.Add( new() {
                    Stream = 255
                } );
            }
            while( ve.Count < 17 ) {
                ve.Add( new() );
            }
            var dec = new MdlStructs.VertexDeclarationStruct() {
                VertexElements = ve.ToArray()
            };
            ret.Add( dec );
        }
        */

        var declaration = new MdlStructs.VertexDeclarationStruct();
        declaration.VertexElements = new MdlStructs.VertexElement[17];
        declaration.VertexElements[0] = new() { Stream = 0, Offset = 0, Usage = ( byte )Vertex.VertexUsage.Position, Type = ( byte )Vertex.VertexType.Single3, UsageIndex = 0 };
        declaration.VertexElements[1] = new() { Stream = 0, Offset = 12, Usage = ( byte )Vertex.VertexUsage.BlendWeights, Type = ( byte )Vertex.VertexType.ByteFloat4, UsageIndex = 0 };
        declaration.VertexElements[2] = new() { Stream = 0, Offset = 16, Usage = ( byte )Vertex.VertexUsage.BlendIndices, Type = ( byte )Vertex.VertexType.UInt, UsageIndex = 0 };

        declaration.VertexElements[3] = new() { Stream = 1, Offset = 0, Usage = ( byte )Vertex.VertexUsage.Normal, Type = ( byte )Vertex.VertexType.Single3, UsageIndex = 0 };
        declaration.VertexElements[4] = new() { Stream = 1, Offset = 12, Usage = ( byte )Vertex.VertexUsage.Tangent1, Type = ( byte )Vertex.VertexType.ByteFloat4, UsageIndex = 0 };
        declaration.VertexElements[5] = new() { Stream = 1, Offset = 16, Usage = ( byte )Vertex.VertexUsage.Color, Type = ( byte )Vertex.VertexType.ByteFloat4, UsageIndex = 0 };
        declaration.VertexElements[6] = new() { Stream = 1, Offset = 20, Usage = ( byte )Vertex.VertexUsage.UV, Type = ( byte )Vertex.VertexType.Single4, UsageIndex = 0 };
        declaration.VertexElements[7] = new() { Stream = 255, Offset = 0, Usage = 0, Type = 0, UsageIndex = 0 };
        for( var i = 8; i < 17; i++ ) {
            declaration.VertexElements[i] = new() { Stream = 0, Offset = 0, Usage = 0, Type = 0, UsageIndex = 0 };
        }
        for( int i = 0; i < size; i++ ) {
            ret.Add( declaration );
        }
        return ret.ToArray();
=======


>>>>>>> a092414e
    }

    public (MdlFile? file, List<byte> vertexData, List<byte> indexData) Build() {
        var vertexDeclarations = GetVertexDeclarationStructs( _meshes.Keys.Count, _origModel.File.VertexDeclarations[0] );

        var allBones = new List<string>();
        var bonesToNodes = new Dictionary<string, Node>();
        var skeleton = _root.LogicalSkins?[0];
        if( skeleton != null ) {
            for( var id = 0; id < skeleton.JointsCount; id++ ) {
                var (Joint, InverseBindMatrix) = skeleton.GetJoint( id );

                var boneString = Joint.Name;
                if( !String.IsNullOrEmpty( boneString ) ) {
                    allBones.Add( boneString );
                    bonesToNodes.Add( boneString, Joint );
                }
            }
        }


        foreach( var meshIdx in _meshes.Keys ) {
            var meshBuilder = new MdlFileMeshBuilder( allBones );
            foreach( var submeshIndex in _meshes[meshIdx].Keys ) {
                var submesh = _meshes[meshIdx][submeshIndex];
                meshBuilder.AddSubmesh( submesh );
            }
            _meshBuilders.Add( meshBuilder );
            _stringTableBuilder.AddBones( meshBuilder.Bones );
            _stringTableBuilder.AddMaterial( meshBuilder.Material );
            _stringTableBuilder.AddShapes( meshBuilder.Shapes );
        }

<<<<<<< HEAD
        _stringTableBuilder.HierarchyBones = GetJoints( skeleton.GetJoint( 0 ).Joint.VisualChildren.ToList(), _stringTableBuilder.Bones.ToList() );

        var strings = _stringTableBuilder.GetStrings();

        var vertexData = new List<byte>();
        var vertexDict = new Dictionary<int, List<byte>>();
        var indexData = new List<byte>();


        var submeshCounter = 0;
        var vertexCounter = 0;
        var boneCounter = 0;
        uint shapeValueOffset = 0;

        var meshStructs = new List<MdlStructs.MeshStruct>();
        var submeshStructs = new List<MdlStructs.SubmeshStruct>();
        var shapeStructs = new List<MdlStructs.ShapeStruct>();
        var shapeMeshes = new List<MdlStructs.ShapeMeshStruct>();
        var shapeValues = new List<MdlStructs.ShapeValueStruct>();
        // TODO: elementIds
        var elementIds = new List<MdlStructs.ElementIdStruct>();
        var terrainShadowMeshStructs = new List<MdlStructs.TerrainShadowMeshStruct>();
        var terrainShadowSubmeshStructs = new List<MdlStructs.TerrainShadowSubmeshStruct>();
        var boneTableStructs = new List<MdlStructs.BoneTableStruct>();
        var submeshBoneMap = new List<ushort>();

        var min = new Vector4( 9999f, 9999f, 9999f, 1 );
        var max = new Vector4( -9999f, -9999f, -9999f, 1 );

        var shapeDict = new Dictionary<string, List<MdlStructs.ShapeStruct>>();
        var shapeMeshDict = new Dictionary<string, List<MdlStructs.ShapeMeshStruct>>();
        var shapeValuesDict = new Dictionary<string, List<MdlStructs.ShapeValueStruct>>();

        var vertexBufferOffset = 0;
        for( var i = 0; i < _meshBuilders.Count; i++ ) {
            var meshIndexData = new List<byte>();
            var meshBuilder = _meshBuilders[i];
            var vertexCount = meshBuilder.GetVertexCount( strings );
            var vertexBufferStride = GetVertexBufferStride( vertexDeclarations[i] ).ConvertAll( x => ( byte )x ).ToArray();
            boneTableStructs.Add( meshBuilder.GetBoneTableStruct( _stringTableBuilder.Bones.ToList()) );

            var vertexBufferOffsets = new List<int>() { vertexBufferOffset, 0, 0 };
            for( var j = 1; j < 3; j++ ) {
                if( vertexBufferStride[j - 1] > 0 ) {
                    vertexBufferOffset += vertexBufferStride[j - 1] * vertexCount;
                }
                if( vertexBufferStride[j] > 0 ) {
                    vertexBufferOffsets[j] = vertexBufferOffset;
                }
            }

            meshStructs.Add( new() {
                VertexCount = ( ushort )vertexCount,
                IndexCount = ( ushort )meshBuilder.IndexCount,
                MaterialIndex = ( ushort )meshBuilder.GetMaterialIndex( _stringTableBuilder.Materials ),
                SubMeshIndex = ( ushort )submeshCounter,
                SubMeshCount = ( ushort )meshBuilder.Submeshes.Count,
                BoneTableIndex = ( ushort )i,
                StartIndex = ( uint )indexData.Count / 2,
                VertexBufferOffset = vertexBufferOffsets.ConvertAll( x => ( uint )x ).ToArray(),
                VertexBufferStride = vertexBufferStride,
                VertexStreamCount = ( byte )vertexBufferStride.Where( x => x > 0 ).Count()
            } );
            submeshCounter += meshBuilder.Submeshes.Count;

            var addedShapeVertices = 0;
            var accumulatedVertices = 0;

            var bss = meshBuilder.GetSubmeshBoneMap( _stringTableBuilder.Bones.ToList() );
            submeshBoneMap.AddRange( bss );


            foreach( var submesh in meshBuilder.Submeshes ) {
                var bitangents = submesh.CalculateTangents();
                var submeshIndexData = submesh.GetIndexData( accumulatedVertices );
                var submeshIndexOffset = ( indexData.Count + meshIndexData.Count ) / 2;

                meshIndexData.AddRange( submeshIndexData );

                PluginLog.Debug( $"SubmeshIndexOffset: {submeshIndexOffset}, SubmeshIndexCount: {submesh.IndexCount}" );
                submeshStructs.Add( new() {
                    IndexOffset = ( uint )submeshIndexOffset,
                    IndexCount = ( uint )submesh.IndexCount,
                    AttributeIndexMask = submesh.GetAttributeIndexMask( _stringTableBuilder.Attributes ),
                    BoneStartIndex = ( ushort )boneCounter,
                    //BoneCount = ( ushort )submesh.BoneCount
                    BoneCount = ( ushort )meshBuilder.Bones.Count
                } );

                boneCounter += meshBuilder.Bones.Count;

                foreach( var shape in _stringTableBuilder.Shapes ) {
                    if( !shapeDict.ContainsKey( shape ) ) {
                        shapeDict[shape] = new();
                    }
                    if( !shapeMeshDict.ContainsKey( shape ) ) {
                        shapeMeshDict[shape] = new();
                    }
                    if( !shapeValuesDict.ContainsKey( shape ) ) {
                        shapeValuesDict[shape] = new();
                    }


                    var ss = submesh.SubmeshShapeBuilder.GetShapeStruct( shape );
                    if( ss != null ) {
                        shapeDict[shape].Add( ( MdlStructs.ShapeStruct )ss );
                    }
                    var sm = submesh.SubmeshShapeBuilder.GetShapeMeshStruct( shape );
                    if( sm != null ) {
                        shapeMeshDict[shape].Add( ( MdlStructs.ShapeMeshStruct )sm );
                    }
                    var sv = submesh.SubmeshShapeBuilder.GetShapeValueStructs( shape );
                    if( sv != null ) {
                        shapeValuesDict[shape].AddRange( sv );
                    }
                }

                /*
                var submeshShapeValues = submesh.SubmeshShapeBuilder.GetShapeValueStructs( strings );
                if( submeshShapeValues.Count > 0 ) {

                    for( var j = 0; j < submesh.SubmeshShapeBuilder.GetShapeStructs( strings ).Count; j++ ) {
                        shapeStructs.Add( new() {
                            StringOffset = _stringTableBuilder.GetShapeNameOffset( submesh.SubmeshShapeBuilder.Shapes[j] ),
                            ShapeMeshStartIndex = new ushort[] { 0, 0, 0 },
                            ShapeMeshCount = new ushort[] { 1, 0, 0 }
                        } );
                    }

                    PluginLog.Debug( $"ShapeValueCount: {shapeValues.Count}" );
                    PluginLog.Debug( $"Adding more: {submeshShapeValues.Count}" );

                    foreach( var svs in submeshShapeValues ) {
                        shapeValues.Add( new() {
                            BaseIndicesIndex = ( ushort )( svs.BaseIndicesIndex + meshIndexCounter ),
                            ReplacingVertexIndex = ( ushort )( svs.ReplacingVertexIndex + vertexCounter + addedShapeVertices )
                        } );
                    }

                    var submeshShapeMeshes = submesh.SubmeshShapeBuilder.GetShapeMeshStructs( strings );
                    foreach( var sm in submeshShapeMeshes ) {
                        shapeMeshes.Add( new() {
                            MeshIndexOffset = ( uint )submeshCounter,
                            ShapeValueCount = ( ushort )sm.ShapeValueCount,
                            ShapeValueOffset = shapeValueOffset
                        } );
                        shapeValueOffset += sm.ShapeValueCount;
                    }
                }
                */

                addedShapeVertices += shapeValues.Count;
                accumulatedVertices += submesh.GetVertexCount( strings );

                // Assuming that this is how the bounding boxes are calculated
                min.X = min.X < submesh.MinBoundingBox.X ? min.X : submesh.MinBoundingBox.X;
                min.Y = min.Y < submesh.MinBoundingBox.Y ? min.Y : submesh.MinBoundingBox.Y;
                min.Z = min.Z < submesh.MinBoundingBox.Z ? min.Z : submesh.MinBoundingBox.Z;

                max.X = max.X > submesh.MaxBoundingBox.X ? max.X : submesh.MaxBoundingBox.X;
                max.Y = max.Y > submesh.MaxBoundingBox.Y ? max.Y : submesh.MaxBoundingBox.Y;
                max.Z = max.Z > submesh.MaxBoundingBox.Z ? max.Z : submesh.MaxBoundingBox.Z;

                var data = VertexDataBuilder.GetVertexData( submesh, vertexDeclarations[i], strings, meshBuilder.GetBlendIndicesDict( _stringTableBuilder.HierarchyBones ), bitangents );

                // Write the entirety of each mesh
                foreach( var kvp in data ) {
                    if( !vertexDict.ContainsKey( kvp.Key ) ) {
                        vertexDict.Add( kvp.Key, new() );
                    }
                    vertexDict[kvp.Key].AddRange( kvp.Value );
=======
    private MdlStructs.VertexDeclarationStruct[] GetVertexDeclarationStructs( int size, MdlStructs.VertexDeclarationStruct vds ) {
        var ret = new List<MdlStructs.VertexDeclarationStruct>();
        /*
        for( var i = 0; i < size; i++ ) {
            var ve = new List<MdlStructs.VertexElement>();
            for( var j = 0; j < vds.VertexElements.Length; j++ ) {
                ve.Add( vds.VertexElements[j] );
            }
            if( ve.Last().Stream != 255 ) {
                ve.Add( new() {
                    Stream = 255
                } );
            }
            while( ve.Count < 17 ) {
                ve.Add( new() );
            }
            var dec = new MdlStructs.VertexDeclarationStruct() {
                VertexElements = ve.ToArray()
            };
            ret.Add( dec );
        }
        */

        var declaration = new MdlStructs.VertexDeclarationStruct();
        declaration.VertexElements = new MdlStructs.VertexElement[17];
        declaration.VertexElements[0] = new() { Stream = 0, Offset = 0, Usage = ( byte )Vertex.VertexUsage.Position, Type = ( byte )Vertex.VertexType.Single3, UsageIndex = 0 };
        declaration.VertexElements[1] = new() { Stream = 0, Offset = 12, Usage = ( byte )Vertex.VertexUsage.BlendWeights, Type = ( byte )Vertex.VertexType.ByteFloat4, UsageIndex = 0 };
        declaration.VertexElements[2] = new() { Stream = 0, Offset = 16, Usage = ( byte )Vertex.VertexUsage.BlendIndices, Type = ( byte )Vertex.VertexType.UInt, UsageIndex = 0 };

        declaration.VertexElements[3] = new() { Stream = 1, Offset = 0, Usage = ( byte )Vertex.VertexUsage.Normal, Type = ( byte )Vertex.VertexType.Single3, UsageIndex = 0 };
        declaration.VertexElements[4] = new() { Stream = 1, Offset = 12, Usage = ( byte )Vertex.VertexUsage.Tangent1, Type = ( byte )Vertex.VertexType.ByteFloat4, UsageIndex = 0 };
        declaration.VertexElements[5] = new() { Stream = 1, Offset = 16, Usage = ( byte )Vertex.VertexUsage.Color, Type = ( byte )Vertex.VertexType.ByteFloat4, UsageIndex = 0 };
        declaration.VertexElements[6] = new() { Stream = 1, Offset = 20, Usage = ( byte )Vertex.VertexUsage.UV, Type = ( byte )Vertex.VertexType.Single4, UsageIndex = 0 };
        declaration.VertexElements[7] = new() { Stream = 255, Offset = 0, Usage = 0, Type = 0, UsageIndex = 0 };
        for( var i = 8; i < 17; i++ ) {
            declaration.VertexElements[i] = new() { Stream = 0, Offset = 0, Usage = 0, Type = 0, UsageIndex = 0 };
        }
        for( int i = 0; i < size; i++ ) {
            ret.Add( declaration );
        }
        return ret.ToArray();
    }

    public (MdlFile? file, List<byte> vertexData, List<byte> indexData) Build() {
        var vertexDeclarations = GetVertexDeclarationStructs( _meshes.Keys.Count, _origModel.File.VertexDeclarations[0] );

        var allBones = new List<string>();
        var bonesToNodes = new Dictionary<string, Node>();
        var skeleton = _root.LogicalSkins?[0];
        if( skeleton != null ) {
            for( var id = 0; id < skeleton.JointsCount; id++ ) {
                var (Joint, InverseBindMatrix) = skeleton.GetJoint( id );

                var boneString = Joint.Name;
                if( !String.IsNullOrEmpty( boneString ) ) {
                    allBones.Add( boneString );
                    bonesToNodes.Add( boneString, Joint );
                }
            }
        }

        foreach( var meshIdx in _meshes.Keys ) {
            var meshBuilder = new LuminaMeshBuilder( allBones, vertexDeclarations[meshIdx] );
            foreach( var submeshIndex in _meshes[meshIdx].Keys ) {
                var submesh = _meshes[meshIdx][submeshIndex];
                meshBuilder.AddSubmesh( submesh );
            }
            _meshBuilders.Add( meshBuilder );
            _stringTableBuilder.AddBones( meshBuilder.Bones );
            _stringTableBuilder.AddMaterial( meshBuilder.Material );
            _stringTableBuilder.AddShapes( meshBuilder.Shapes );
            _stringTableBuilder.AddAttributes( meshBuilder.Attributes );
        }

        _stringTableBuilder.HierarchyBones = GetJoints( skeleton.GetJoint( 0 ).Joint.VisualChildren.ToList(), _stringTableBuilder.Bones.ToList() );

        var strings = _stringTableBuilder.GetStrings();

        var vertexData = new List<byte>();
        var vertexDict = new Dictionary<int, List<byte>>();
        var indexData = new List<byte>();


        var submeshCounter = 0;
        var vertexCounter = 0;
        var boneCounter = 0;

        var meshStructs = new List<MdlStructs.MeshStruct>();
        var submeshStructs = new List<MdlStructs.SubmeshStruct>();
        var shapeStructs = new List<MdlStructs.ShapeStruct>();
        var shapeMeshes = new List<MdlStructs.ShapeMeshStruct>();
        var shapeValues = new List<MdlStructs.ShapeValueStruct>();
        // TODO: elementIds
        var elementIds = new List<MdlStructs.ElementIdStruct>();
        var terrainShadowMeshStructs = new List<MdlStructs.TerrainShadowMeshStruct>();
        var terrainShadowSubmeshStructs = new List<MdlStructs.TerrainShadowSubmeshStruct>();
        var boneTableStructs = new List<MdlStructs.BoneTableStruct>();
        var submeshBoneMap = new List<ushort>();

        var min = new Vector4( 9999f, 9999f, 9999f, 1 );
        var max = new Vector4( -9999f, -9999f, -9999f, 1 );

        var shapeDict = new Dictionary<string, List<MdlStructs.ShapeStruct>>();
        var shapeMeshDict = new Dictionary<string, List<MdlStructs.ShapeMeshStruct>>();
        var shapeValuesDict = new Dictionary<string, List<MdlStructs.ShapeValueStruct>>();

        var vertexBufferOffset = 0;
        for( var i = 0; i < _meshBuilders.Count; i++ ) {
            var meshIndexData = new List<byte>();
            var meshBuilder = _meshBuilders[i];
            var vertexCount = meshBuilder.GetVertexCount( true, strings );
            var vertexBufferStride = GetVertexBufferStride( vertexDeclarations[i] ).ConvertAll( x => ( byte )x ).ToArray();
            boneTableStructs.Add( meshBuilder.GetBoneTableStruct( _stringTableBuilder.Bones.ToList(), _stringTableBuilder.HierarchyBones ) );

            var vertexBufferOffsets = new List<int>() { vertexBufferOffset, 0, 0 };
            for( var j = 1; j < 3; j++ ) {
                if( vertexBufferStride[j - 1] > 0 ) {
                    vertexBufferOffset += vertexBufferStride[j - 1] * vertexCount;
                }
                if( vertexBufferStride[j] > 0 ) {
                    vertexBufferOffsets[j] = vertexBufferOffset;
                }
            }

            meshStructs.Add( new() {
                VertexCount = ( ushort )vertexCount,
                IndexCount = ( ushort )meshBuilder.IndexCount,
                MaterialIndex = ( ushort )meshBuilder.GetMaterialIndex( _stringTableBuilder.Materials ),
                SubMeshIndex = ( ushort )submeshCounter,
                SubMeshCount = ( ushort )meshBuilder.Submeshes.Count,
                BoneTableIndex = ( ushort )i,
                StartIndex = ( uint )indexData.Count / 2,
                VertexBufferOffset = vertexBufferOffsets.ConvertAll( x => ( uint )x ).ToArray(),
                VertexBufferStride = vertexBufferStride,
                VertexStreamCount = ( byte )vertexBufferStride.Where( x => x > 0 ).Count()
            } );
            submeshCounter += meshBuilder.Submeshes.Count;

            var addedShapeVertices = 0;
            var accumulatedVertices = 0;

            for( var j = 0; j < meshBuilder.Bones.Count; j++ ) {
                submeshBoneMap.Add( ( ushort )j );
            }

            foreach( var submesh in meshBuilder.Submeshes ) {
                var bitangents = submesh.CalculateBitangents();
                var submeshIndexData = submesh.GetIndexData( accumulatedVertices );
                var submeshIndexOffset = ( indexData.Count + meshIndexData.Count ) / 2;

                meshIndexData.AddRange( submeshIndexData );

                submeshStructs.Add( new() {
                    IndexOffset = ( uint )submeshIndexOffset,
                    IndexCount = ( uint )submesh.IndexCount,
                    AttributeIndexMask = submesh.GetAttributeIndexMask( _stringTableBuilder.Attributes.ToList() ),
                    BoneStartIndex = ( ushort )boneCounter,
                    BoneCount = ( ushort )meshBuilder.Bones.Count
                } );

                boneCounter += meshBuilder.Bones.Count;
                addedShapeVertices += shapeValues.Count;
                accumulatedVertices += submesh.GetVertexCount( false, strings );

                // Assuming that this is how the bounding boxes are calculated
                min.X = min.X < submesh.MinBoundingBox.X ? min.X : submesh.MinBoundingBox.X;
                min.Y = min.Y < submesh.MinBoundingBox.Y ? min.Y : submesh.MinBoundingBox.Y;
                min.Z = min.Z < submesh.MinBoundingBox.Z ? min.Z : submesh.MinBoundingBox.Z;

                max.X = max.X > submesh.MaxBoundingBox.X ? max.X : submesh.MaxBoundingBox.X;
                max.Y = max.Y > submesh.MaxBoundingBox.Y ? max.Y : submesh.MaxBoundingBox.Y;
                max.Z = max.Z > submesh.MaxBoundingBox.Z ? max.Z : submesh.MaxBoundingBox.Z;

            }

            // Not sure if this is necessary
            /*
            while( meshIndexData.Count % 8 != 0 ) {
                meshIndexData.Add( ( byte )0 );
            }
            */
            indexData.AddRange( meshIndexData );
        }


        var shapeCount = 0;
        var shapeValueOffset = 0;
        var meshVertices = 0;
        var accumulatedIndices = 0;
        var meshVertexCount = new List<int>();
        for( var i = 0; i < _meshBuilders.Count; i++ ) {
            PluginLog.Debug( $"MeshVertices: {meshVertices}" );
            PluginLog.Debug( $"indices: {accumulatedIndices}" );
            var mesh = _meshBuilders[i];
            meshVertices = mesh.GetVertexCount( false, _stringTableBuilder.Shapes.ToList() );
            var meshVertexDict = mesh.GetVertexData();
            var meshShapeData = mesh.GetShapeData( _stringTableBuilder.Shapes.ToList() );

            PluginLog.Debug( $"meshshapeData.Keys: {meshShapeData.Count}" );
            var verticesFromShapes = 0;
            foreach( var shapeName in _stringTableBuilder.Shapes.ToList() ) {

                // TODO: It seems like if a model has more than one shape, the only the first one gets applied correctly
                if (meshShapeData.ContainsKey(shapeName)) {
                    PluginLog.Debug( $"shapename: {shapeName}" );
                    var shapeVertexData = meshShapeData[shapeName];
                    var meshShapeValues = mesh.GetShapeValues( shapeName );

                    foreach( var stream in shapeVertexData.Keys ) {
                        meshVertexDict[stream].AddRange( shapeVertexData[stream] );
                    }

                    shapeStructs.Add( new() {
                        StringOffset = _stringTableBuilder.GetShapeNameOffset( shapeName ),
                        ShapeMeshStartIndex = new ushort[] { ( ushort )shapeCount, 0, 0 },
                        ShapeMeshCount = new ushort[] { 1, 0, 0 }
                    } );
                    shapeMeshes.Add( new() {
                        MeshIndexOffset = ( uint )accumulatedIndices,
                        ShapeValueCount = ( uint )meshShapeValues.Count,
                        ShapeValueOffset = ( uint )shapeValueOffset
                    } );

                    var newShapeValues = new List<MdlStructs.ShapeValueStruct>();
                    foreach( var svs in meshShapeValues ) {
                        newShapeValues.Add( new() {
                            BaseIndicesIndex = ( ushort )( svs.BaseIndicesIndex /*+ accumulatedIndices*/ ),
                            ReplacingVertexIndex = ( ushort )( svs.ReplacingVertexIndex + meshVertices )
                        } );
                    }
                    //newShapeValues.Sort( CompareShapeValueStructs );
                    shapeValues.AddRange( newShapeValues );
                    verticesFromShapes += meshShapeValues.Count;
                    shapeCount++;
>>>>>>> a092414e
                }

            }
            //meshVertices += verticesFromShapes;
            accumulatedIndices += mesh.IndexCount;

<<<<<<< HEAD
            vertexDict.Clear();

            // Not sure if this is necessary
            while( meshIndexData.Count % 8 != 0 ) {
                meshIndexData.Add( ( byte )0 );
            }
            indexData.AddRange( meshIndexData );
        }
        /*
        var shapeMeshStartIndex = 0;
        foreach( var kvp in shapeDict ) {
            shapeStructs.Add( new() {
                StringOffset = _stringTableBuilder.GetShapeNameOffset( kvp.Key ),
                ShapeMeshStartIndex = new ushort[] { ( ushort )shapeMeshStartIndex, 0, 0 },
                ShapeMeshCount = new ushort[] { 1, 0, 0 }
            } );
        }

        foreach( var kvp in shapeMeshDict ) {
            var sv = ( uint )0;
            foreach( var sm in kvp.Value ) {
                sv += sm.ShapeValueCount;
            }
            shapeMeshes.Add( new() {
                MeshIndexOffset = 0,
                ShapeValueCount = sv,
                ShapeValueOffset = shapeValueOffset
            } );
            shapeValueOffset += sv;
        }

        foreach( var kvp in shapeValuesDict ) {
            foreach (var sv in kvp.Value) {
                shapeValues.Add( new() {
                    BaseIndicesIndex = sv.BaseIndicesIndex,
                    ReplacingVertexIndex = sv.ReplacingVertexIndex
                } );
            }
        }
        */
        PluginLog.Debug( $"ShapeMeshes.Count: {shapeMeshes.Count}" );


=======
            meshVertexCount.Add( meshVertices );
            foreach( var block in meshVertexDict.Values ) {
                vertexData.AddRange( block );
            }
        }

>>>>>>> a092414e
        var filledBoundingBoxStruct = new MdlStructs.BoundingBoxStruct() {
            Min = new[] { min.X, min.Y, min.Z, min.W },
            Max = new[] { max.X, max.Y, max.Z, max.W }

        };
        var zeroBoundingBoxStruct = new MdlStructs.BoundingBoxStruct() {
            Min = new[] { 0f, 0, 0, 0 },
            Max = new[] { 0f, 0, 0, 0 }
        };

        var file = new MdlFile();

        file.FileHeader = new() {
            Version = _origModel.File?.FileHeader.Version ?? 16777220,
            StackSize = 0,   // To-be filled in later
            RuntimeSize = 0,    // To be filled later
            VertexDeclarationCount = ( ushort )vertexDeclarations.Length,
            MaterialCount = ( ushort )_stringTableBuilder.Materials.Count,
            VertexOffset = new uint[] { 0, 0, 0 },
            IndexOffset = new uint[] { 0, 0, 0 },
            VertexBufferSize = new uint[] { ( uint )vertexData.Count, 0, 0 },
            IndexBufferSize = new uint[] { ( uint )indexData.Count, 0, 0 },
            LodCount = 1,
            EnableIndexBufferStreaming = true,
            EnableEdgeGeometry = _origModel.File?.FileHeader.EnableEdgeGeometry ?? false
        };
        file.VertexDeclarations = vertexDeclarations.ToArray();
        file.StringCount = ( ushort )_stringTableBuilder.GetStringCount();
        file.Strings = _stringTableBuilder.GetBytes();
        file.ModelHeader = new() {
            Radius = _origModel.File.ModelHeader.Radius,
            MeshCount = ( ushort )meshStructs.Count,
            AttributeCount = ( ushort )_stringTableBuilder.Attributes.Count,
            SubmeshCount = ( ushort )submeshStructs.Count,
            MaterialCount = ( ushort )_stringTableBuilder.Materials.Count,
            BoneCount = ( ushort )_stringTableBuilder.Bones.Count,
            BoneTableCount = ( ushort )boneTableStructs.Count,

            ShapeCount = ( ushort )shapeStructs.Count,
<<<<<<< HEAD
=======
            ShapeMeshCount = ( ushort )shapeMeshes.Count,
>>>>>>> a092414e
            ShapeValueCount = ( ushort )shapeValues.Count,
            LodCount = 1,

            ElementIdCount = ( ushort )elementIds.Count,

            TerrainShadowMeshCount = _origModel.File?.ModelHeader.TerrainShadowMeshCount ?? 0,

            ModelClipOutDistance = _origModel.File?.ModelHeader.ModelClipOutDistance ?? 0,
            ShadowClipOutDistance = _origModel.File?.ModelHeader.ShadowClipOutDistance ?? 0,
            Unknown4 = _origModel.File?.ModelHeader.Unknown4 ?? 0,
            TerrainShadowSubmeshCount = _origModel.File?.ModelHeader.TerrainShadowSubmeshCount ?? 0,
            BGChangeMaterialIndex = _origModel.File?.ModelHeader.BGChangeMaterialIndex ?? 0,
            BGCrestChangeMaterialIndex = _origModel.File?.ModelHeader.BGCrestChangeMaterialIndex ?? 0,
            Unknown6 = _origModel.File?.ModelHeader.Unknown6 ?? 0,
            Unknown7 = _origModel.File?.ModelHeader.Unknown7 ?? 0,
            Unknown8 = _origModel.File?.ModelHeader.Unknown8 ?? 0,
            Unknown9 = _origModel.File?.ModelHeader.Unknown9 ?? 0,
        };
        file.ElementIds = elementIds.ToArray();

        file.Meshes = meshStructs.ToArray();
        file.AttributeNameOffsets = _stringTableBuilder.GetAttributeNameOffsets();
        file.TerrainShadowMeshes = terrainShadowMeshStructs.ToArray();
        file.Submeshes = submeshStructs.ToArray();
        file.TerrainShadowSubmeshes = terrainShadowSubmeshStructs.ToArray();

        file.MaterialNameOffsets = _stringTableBuilder.GetMaterialNameOffsets();
        file.BoneNameOffsets = _stringTableBuilder.GetBoneNameOffsets();
        file.BoneTables = boneTableStructs.ToArray();

        file.Shapes = shapeStructs.ToArray();
        file.ShapeMeshes = shapeMeshes.ToArray();
        file.ShapeValues = shapeValues.ToArray();
        file.SubmeshBoneMap = submeshBoneMap.ToArray();

        var stackSize = vertexDeclarations.Length * 136;
        var runtimeSize =
            2   //StringCount
            + 2 // Unknown
            + 4 //StringSize
            + file.Strings.Length
            + 56    //ModelHeader
            + ( file.ElementIds.Length * 32 )
            + ( 3 * 60 )  // 3 Lods
            + ( file.ModelHeader.ExtraLodEnabled ? 40 : 0 )
            + file.Meshes.Length * 36
            + file.AttributeNameOffsets.Length * 4
            + file.TerrainShadowMeshes.Length * 20
            + file.Submeshes.Length * 16
            + file.TerrainShadowSubmeshes.Length * 10
            + file.MaterialNameOffsets.Length * 4
            + file.BoneNameOffsets.Length * 4
            + file.BoneTables.Length * 132
            + file.Shapes.Length * 16
            + file.ShapeMeshes.Length * 12
            + file.ShapeValues.Length * 4
            + 4 // SubmeshBoneMapSize
            + file.SubmeshBoneMap.Length * 2
            + 8 // PaddingAmount and Padding
            + ( 4 * 32 )  // 4 BoundingBoxes
            + ( file.ModelHeader.BoneCount * 32 );
        var vertexOffset0 = runtimeSize
            + 68    // ModelFileHeader
            + stackSize;
        var indexOffset0 = ( uint )( vertexOffset0 + file.FileHeader.VertexBufferSize[0] );
        var fileSize = indexOffset0 + file.FileHeader.IndexBufferSize[0];

        var meshIndex = 0;
        var lods = new List<MdlStructs.LodStruct>();
        for( var i = 0; i < 3; i++ ) {
            lods.Add( new() {
                MeshIndex = ( ushort )meshIndex,
                MeshCount = ( i == 0 ) ? ( ushort )meshStructs.Count : ( ushort )0,
                ModelLodRange = 1,  // idk
                TextureLodRange = 1,    //idk
                WaterMeshIndex = ( ushort )meshStructs.Count, // idk
                WaterMeshCount = 0,
                ShadowMeshIndex = ( ushort )meshStructs.Count,    // idk
                ShadowMeshCount = 0,
                TerrainShadowMeshIndex = 0, // maybe idk?
                TerrainShadowMeshCount = 0,
                VerticalFogMeshIndex = ( ushort )meshIndex, // probably idk
                VerticalFogMeshCount = 0,
                EdgeGeometrySize = 0,
                EdgeGeometryDataOffset = ( i == 0 ) ? indexOffset0 : fileSize,
                PolygonCount = 0,
                Unknown1 = 0,
                VertexBufferSize = ( i == 0 ) ? ( uint )vertexData.Count : 0,
                IndexBufferSize = ( i == 0 ) ? ( uint )indexData.Count : 0,
                VertexDataOffset = ( i == 0 ) ? ( uint )vertexOffset0 : fileSize,
                IndexDataOffset = ( i == 0 ) ? ( uint )indexOffset0 : fileSize
            } );

            if( i == 0 ) {
                meshIndex += meshStructs.Count;
            }
        }

        file.Lods = lods.ToArray();
        if( file.ModelHeader.ExtraLodEnabled ) {
            // TODO: ExtraLods
        }

        // TODO: Bounding boxes? Specifically WaterBoundingBoxes and VerticalFogBoundingBoxes?
        file.BoundingBoxes = filledBoundingBoxStruct;
        file.ModelBoundingBoxes = filledBoundingBoxStruct;
        file.WaterBoundingBoxes = zeroBoundingBoxStruct;
        file.VerticalFogBoundingBoxes = zeroBoundingBoxStruct;

        file.BoneBoundingBoxes = new MdlStructs.BoundingBoxStruct[_stringTableBuilder.Bones.Count];
        for( var i = 0; i < _stringTableBuilder.Bones.Count; i++ ) {
            file.BoneBoundingBoxes[i] = zeroBoundingBoxStruct;
        }

        file.FileHeader.StackSize = ( uint )stackSize;
        file.FileHeader.RuntimeSize = ( uint )runtimeSize;
        file.FileHeader.VertexOffset[0] = ( uint )vertexOffset0;
        file.FileHeader.IndexOffset[0] = ( uint )indexOffset0;

        PluginLog.Debug( "Ending" );
        return (file, vertexData, indexData);
    }

    private static List<int> GetVertexBufferStride( MdlStructs.VertexDeclarationStruct vds ) {
        var vertexDeclarations = new List<MdlStructs.VertexElement>[3] {
            new(), new(), new()
        };
        foreach( var ele in vds.VertexElements ) {
            if( ele.Stream == 255 ) {
                break;
            }
            else {
                vertexDeclarations[ele.Stream].Add( ele );
            }
        }

        var vertexDeclarationSizes = new List<int>() { 0, 0, 0 };
        for( var i = 0; i < 3; i++ ) {
            if( vertexDeclarations[i].Count == 0 ) {
                continue;
            }

            var lastEle = vertexDeclarations[i].Last();

            vertexDeclarationSizes[i] = ( Vertex.VertexType )lastEle.Type switch {
                Vertex.VertexType.Single3 => 12,
                Vertex.VertexType.Single4 => 16,
                Vertex.VertexType.UInt => 4,
                Vertex.VertexType.ByteFloat4 => 4,
                Vertex.VertexType.Half2 => 4,
                Vertex.VertexType.Half4 => 8,
                _ => throw new ArgumentOutOfRangeException( $"Unknown VertexType: {( Vertex.VertexType )lastEle.Type}" )
            } + lastEle.Offset;
        }

        return vertexDeclarationSizes;
    }
}<|MERGE_RESOLUTION|>--- conflicted
+++ resolved
@@ -19,11 +19,7 @@
 
     private Dictionary<int, Dictionary<int, Mesh>> _meshes = new();
     private StringTableBuilder _stringTableBuilder;
-<<<<<<< HEAD
-    private List<MdlFileMeshBuilder> _meshBuilders = new();
-=======
     private List<LuminaMeshBuilder> _meshBuilders = new();
->>>>>>> a092414e
 
     private Dictionary<(int meshIndex, int submeshIndex, string shapeName), List<MdlStructs.ShapeValueStruct>> _shapeData = new();
 
@@ -62,7 +58,6 @@
                 }
             }
         }
-<<<<<<< HEAD
 
 
     }
@@ -132,10 +127,6 @@
             ret.Add( declaration );
         }
         return ret.ToArray();
-=======
-
-
->>>>>>> a092414e
     }
 
     public (MdlFile? file, List<byte> vertexData, List<byte> indexData) Build() {
@@ -156,9 +147,8 @@
             }
         }
 
-
         foreach( var meshIdx in _meshes.Keys ) {
-            var meshBuilder = new MdlFileMeshBuilder( allBones );
+            var meshBuilder = new LuminaMeshBuilder( allBones, vertexDeclarations[meshIdx] );
             foreach( var submeshIndex in _meshes[meshIdx].Keys ) {
                 var submesh = _meshes[meshIdx][submeshIndex];
                 meshBuilder.AddSubmesh( submesh );
@@ -167,9 +157,9 @@
             _stringTableBuilder.AddBones( meshBuilder.Bones );
             _stringTableBuilder.AddMaterial( meshBuilder.Material );
             _stringTableBuilder.AddShapes( meshBuilder.Shapes );
-        }
-
-<<<<<<< HEAD
+            _stringTableBuilder.AddAttributes( meshBuilder.Attributes );
+        }
+
         _stringTableBuilder.HierarchyBones = GetJoints( skeleton.GetJoint( 0 ).Joint.VisualChildren.ToList(), _stringTableBuilder.Bones.ToList() );
 
         var strings = _stringTableBuilder.GetStrings();
@@ -182,7 +172,6 @@
         var submeshCounter = 0;
         var vertexCounter = 0;
         var boneCounter = 0;
-        uint shapeValueOffset = 0;
 
         var meshStructs = new List<MdlStructs.MeshStruct>();
         var submeshStructs = new List<MdlStructs.SubmeshStruct>();
@@ -207,9 +196,9 @@
         for( var i = 0; i < _meshBuilders.Count; i++ ) {
             var meshIndexData = new List<byte>();
             var meshBuilder = _meshBuilders[i];
-            var vertexCount = meshBuilder.GetVertexCount( strings );
+            var vertexCount = meshBuilder.GetVertexCount( true, strings );
             var vertexBufferStride = GetVertexBufferStride( vertexDeclarations[i] ).ConvertAll( x => ( byte )x ).ToArray();
-            boneTableStructs.Add( meshBuilder.GetBoneTableStruct( _stringTableBuilder.Bones.ToList()) );
+            boneTableStructs.Add( meshBuilder.GetBoneTableStruct( _stringTableBuilder.Bones.ToList(), _stringTableBuilder.HierarchyBones ) );
 
             var vertexBufferOffsets = new List<int>() { vertexBufferOffset, 0, 0 };
             for( var j = 1; j < 3; j++ ) {
@@ -238,251 +227,6 @@
             var addedShapeVertices = 0;
             var accumulatedVertices = 0;
 
-            var bss = meshBuilder.GetSubmeshBoneMap( _stringTableBuilder.Bones.ToList() );
-            submeshBoneMap.AddRange( bss );
-
-
-            foreach( var submesh in meshBuilder.Submeshes ) {
-                var bitangents = submesh.CalculateTangents();
-                var submeshIndexData = submesh.GetIndexData( accumulatedVertices );
-                var submeshIndexOffset = ( indexData.Count + meshIndexData.Count ) / 2;
-
-                meshIndexData.AddRange( submeshIndexData );
-
-                PluginLog.Debug( $"SubmeshIndexOffset: {submeshIndexOffset}, SubmeshIndexCount: {submesh.IndexCount}" );
-                submeshStructs.Add( new() {
-                    IndexOffset = ( uint )submeshIndexOffset,
-                    IndexCount = ( uint )submesh.IndexCount,
-                    AttributeIndexMask = submesh.GetAttributeIndexMask( _stringTableBuilder.Attributes ),
-                    BoneStartIndex = ( ushort )boneCounter,
-                    //BoneCount = ( ushort )submesh.BoneCount
-                    BoneCount = ( ushort )meshBuilder.Bones.Count
-                } );
-
-                boneCounter += meshBuilder.Bones.Count;
-
-                foreach( var shape in _stringTableBuilder.Shapes ) {
-                    if( !shapeDict.ContainsKey( shape ) ) {
-                        shapeDict[shape] = new();
-                    }
-                    if( !shapeMeshDict.ContainsKey( shape ) ) {
-                        shapeMeshDict[shape] = new();
-                    }
-                    if( !shapeValuesDict.ContainsKey( shape ) ) {
-                        shapeValuesDict[shape] = new();
-                    }
-
-
-                    var ss = submesh.SubmeshShapeBuilder.GetShapeStruct( shape );
-                    if( ss != null ) {
-                        shapeDict[shape].Add( ( MdlStructs.ShapeStruct )ss );
-                    }
-                    var sm = submesh.SubmeshShapeBuilder.GetShapeMeshStruct( shape );
-                    if( sm != null ) {
-                        shapeMeshDict[shape].Add( ( MdlStructs.ShapeMeshStruct )sm );
-                    }
-                    var sv = submesh.SubmeshShapeBuilder.GetShapeValueStructs( shape );
-                    if( sv != null ) {
-                        shapeValuesDict[shape].AddRange( sv );
-                    }
-                }
-
-                /*
-                var submeshShapeValues = submesh.SubmeshShapeBuilder.GetShapeValueStructs( strings );
-                if( submeshShapeValues.Count > 0 ) {
-
-                    for( var j = 0; j < submesh.SubmeshShapeBuilder.GetShapeStructs( strings ).Count; j++ ) {
-                        shapeStructs.Add( new() {
-                            StringOffset = _stringTableBuilder.GetShapeNameOffset( submesh.SubmeshShapeBuilder.Shapes[j] ),
-                            ShapeMeshStartIndex = new ushort[] { 0, 0, 0 },
-                            ShapeMeshCount = new ushort[] { 1, 0, 0 }
-                        } );
-                    }
-
-                    PluginLog.Debug( $"ShapeValueCount: {shapeValues.Count}" );
-                    PluginLog.Debug( $"Adding more: {submeshShapeValues.Count}" );
-
-                    foreach( var svs in submeshShapeValues ) {
-                        shapeValues.Add( new() {
-                            BaseIndicesIndex = ( ushort )( svs.BaseIndicesIndex + meshIndexCounter ),
-                            ReplacingVertexIndex = ( ushort )( svs.ReplacingVertexIndex + vertexCounter + addedShapeVertices )
-                        } );
-                    }
-
-                    var submeshShapeMeshes = submesh.SubmeshShapeBuilder.GetShapeMeshStructs( strings );
-                    foreach( var sm in submeshShapeMeshes ) {
-                        shapeMeshes.Add( new() {
-                            MeshIndexOffset = ( uint )submeshCounter,
-                            ShapeValueCount = ( ushort )sm.ShapeValueCount,
-                            ShapeValueOffset = shapeValueOffset
-                        } );
-                        shapeValueOffset += sm.ShapeValueCount;
-                    }
-                }
-                */
-
-                addedShapeVertices += shapeValues.Count;
-                accumulatedVertices += submesh.GetVertexCount( strings );
-
-                // Assuming that this is how the bounding boxes are calculated
-                min.X = min.X < submesh.MinBoundingBox.X ? min.X : submesh.MinBoundingBox.X;
-                min.Y = min.Y < submesh.MinBoundingBox.Y ? min.Y : submesh.MinBoundingBox.Y;
-                min.Z = min.Z < submesh.MinBoundingBox.Z ? min.Z : submesh.MinBoundingBox.Z;
-
-                max.X = max.X > submesh.MaxBoundingBox.X ? max.X : submesh.MaxBoundingBox.X;
-                max.Y = max.Y > submesh.MaxBoundingBox.Y ? max.Y : submesh.MaxBoundingBox.Y;
-                max.Z = max.Z > submesh.MaxBoundingBox.Z ? max.Z : submesh.MaxBoundingBox.Z;
-
-                var data = VertexDataBuilder.GetVertexData( submesh, vertexDeclarations[i], strings, meshBuilder.GetBlendIndicesDict( _stringTableBuilder.HierarchyBones ), bitangents );
-
-                // Write the entirety of each mesh
-                foreach( var kvp in data ) {
-                    if( !vertexDict.ContainsKey( kvp.Key ) ) {
-                        vertexDict.Add( kvp.Key, new() );
-                    }
-                    vertexDict[kvp.Key].AddRange( kvp.Value );
-=======
-    private MdlStructs.VertexDeclarationStruct[] GetVertexDeclarationStructs( int size, MdlStructs.VertexDeclarationStruct vds ) {
-        var ret = new List<MdlStructs.VertexDeclarationStruct>();
-        /*
-        for( var i = 0; i < size; i++ ) {
-            var ve = new List<MdlStructs.VertexElement>();
-            for( var j = 0; j < vds.VertexElements.Length; j++ ) {
-                ve.Add( vds.VertexElements[j] );
-            }
-            if( ve.Last().Stream != 255 ) {
-                ve.Add( new() {
-                    Stream = 255
-                } );
-            }
-            while( ve.Count < 17 ) {
-                ve.Add( new() );
-            }
-            var dec = new MdlStructs.VertexDeclarationStruct() {
-                VertexElements = ve.ToArray()
-            };
-            ret.Add( dec );
-        }
-        */
-
-        var declaration = new MdlStructs.VertexDeclarationStruct();
-        declaration.VertexElements = new MdlStructs.VertexElement[17];
-        declaration.VertexElements[0] = new() { Stream = 0, Offset = 0, Usage = ( byte )Vertex.VertexUsage.Position, Type = ( byte )Vertex.VertexType.Single3, UsageIndex = 0 };
-        declaration.VertexElements[1] = new() { Stream = 0, Offset = 12, Usage = ( byte )Vertex.VertexUsage.BlendWeights, Type = ( byte )Vertex.VertexType.ByteFloat4, UsageIndex = 0 };
-        declaration.VertexElements[2] = new() { Stream = 0, Offset = 16, Usage = ( byte )Vertex.VertexUsage.BlendIndices, Type = ( byte )Vertex.VertexType.UInt, UsageIndex = 0 };
-
-        declaration.VertexElements[3] = new() { Stream = 1, Offset = 0, Usage = ( byte )Vertex.VertexUsage.Normal, Type = ( byte )Vertex.VertexType.Single3, UsageIndex = 0 };
-        declaration.VertexElements[4] = new() { Stream = 1, Offset = 12, Usage = ( byte )Vertex.VertexUsage.Tangent1, Type = ( byte )Vertex.VertexType.ByteFloat4, UsageIndex = 0 };
-        declaration.VertexElements[5] = new() { Stream = 1, Offset = 16, Usage = ( byte )Vertex.VertexUsage.Color, Type = ( byte )Vertex.VertexType.ByteFloat4, UsageIndex = 0 };
-        declaration.VertexElements[6] = new() { Stream = 1, Offset = 20, Usage = ( byte )Vertex.VertexUsage.UV, Type = ( byte )Vertex.VertexType.Single4, UsageIndex = 0 };
-        declaration.VertexElements[7] = new() { Stream = 255, Offset = 0, Usage = 0, Type = 0, UsageIndex = 0 };
-        for( var i = 8; i < 17; i++ ) {
-            declaration.VertexElements[i] = new() { Stream = 0, Offset = 0, Usage = 0, Type = 0, UsageIndex = 0 };
-        }
-        for( int i = 0; i < size; i++ ) {
-            ret.Add( declaration );
-        }
-        return ret.ToArray();
-    }
-
-    public (MdlFile? file, List<byte> vertexData, List<byte> indexData) Build() {
-        var vertexDeclarations = GetVertexDeclarationStructs( _meshes.Keys.Count, _origModel.File.VertexDeclarations[0] );
-
-        var allBones = new List<string>();
-        var bonesToNodes = new Dictionary<string, Node>();
-        var skeleton = _root.LogicalSkins?[0];
-        if( skeleton != null ) {
-            for( var id = 0; id < skeleton.JointsCount; id++ ) {
-                var (Joint, InverseBindMatrix) = skeleton.GetJoint( id );
-
-                var boneString = Joint.Name;
-                if( !String.IsNullOrEmpty( boneString ) ) {
-                    allBones.Add( boneString );
-                    bonesToNodes.Add( boneString, Joint );
-                }
-            }
-        }
-
-        foreach( var meshIdx in _meshes.Keys ) {
-            var meshBuilder = new LuminaMeshBuilder( allBones, vertexDeclarations[meshIdx] );
-            foreach( var submeshIndex in _meshes[meshIdx].Keys ) {
-                var submesh = _meshes[meshIdx][submeshIndex];
-                meshBuilder.AddSubmesh( submesh );
-            }
-            _meshBuilders.Add( meshBuilder );
-            _stringTableBuilder.AddBones( meshBuilder.Bones );
-            _stringTableBuilder.AddMaterial( meshBuilder.Material );
-            _stringTableBuilder.AddShapes( meshBuilder.Shapes );
-            _stringTableBuilder.AddAttributes( meshBuilder.Attributes );
-        }
-
-        _stringTableBuilder.HierarchyBones = GetJoints( skeleton.GetJoint( 0 ).Joint.VisualChildren.ToList(), _stringTableBuilder.Bones.ToList() );
-
-        var strings = _stringTableBuilder.GetStrings();
-
-        var vertexData = new List<byte>();
-        var vertexDict = new Dictionary<int, List<byte>>();
-        var indexData = new List<byte>();
-
-
-        var submeshCounter = 0;
-        var vertexCounter = 0;
-        var boneCounter = 0;
-
-        var meshStructs = new List<MdlStructs.MeshStruct>();
-        var submeshStructs = new List<MdlStructs.SubmeshStruct>();
-        var shapeStructs = new List<MdlStructs.ShapeStruct>();
-        var shapeMeshes = new List<MdlStructs.ShapeMeshStruct>();
-        var shapeValues = new List<MdlStructs.ShapeValueStruct>();
-        // TODO: elementIds
-        var elementIds = new List<MdlStructs.ElementIdStruct>();
-        var terrainShadowMeshStructs = new List<MdlStructs.TerrainShadowMeshStruct>();
-        var terrainShadowSubmeshStructs = new List<MdlStructs.TerrainShadowSubmeshStruct>();
-        var boneTableStructs = new List<MdlStructs.BoneTableStruct>();
-        var submeshBoneMap = new List<ushort>();
-
-        var min = new Vector4( 9999f, 9999f, 9999f, 1 );
-        var max = new Vector4( -9999f, -9999f, -9999f, 1 );
-
-        var shapeDict = new Dictionary<string, List<MdlStructs.ShapeStruct>>();
-        var shapeMeshDict = new Dictionary<string, List<MdlStructs.ShapeMeshStruct>>();
-        var shapeValuesDict = new Dictionary<string, List<MdlStructs.ShapeValueStruct>>();
-
-        var vertexBufferOffset = 0;
-        for( var i = 0; i < _meshBuilders.Count; i++ ) {
-            var meshIndexData = new List<byte>();
-            var meshBuilder = _meshBuilders[i];
-            var vertexCount = meshBuilder.GetVertexCount( true, strings );
-            var vertexBufferStride = GetVertexBufferStride( vertexDeclarations[i] ).ConvertAll( x => ( byte )x ).ToArray();
-            boneTableStructs.Add( meshBuilder.GetBoneTableStruct( _stringTableBuilder.Bones.ToList(), _stringTableBuilder.HierarchyBones ) );
-
-            var vertexBufferOffsets = new List<int>() { vertexBufferOffset, 0, 0 };
-            for( var j = 1; j < 3; j++ ) {
-                if( vertexBufferStride[j - 1] > 0 ) {
-                    vertexBufferOffset += vertexBufferStride[j - 1] * vertexCount;
-                }
-                if( vertexBufferStride[j] > 0 ) {
-                    vertexBufferOffsets[j] = vertexBufferOffset;
-                }
-            }
-
-            meshStructs.Add( new() {
-                VertexCount = ( ushort )vertexCount,
-                IndexCount = ( ushort )meshBuilder.IndexCount,
-                MaterialIndex = ( ushort )meshBuilder.GetMaterialIndex( _stringTableBuilder.Materials ),
-                SubMeshIndex = ( ushort )submeshCounter,
-                SubMeshCount = ( ushort )meshBuilder.Submeshes.Count,
-                BoneTableIndex = ( ushort )i,
-                StartIndex = ( uint )indexData.Count / 2,
-                VertexBufferOffset = vertexBufferOffsets.ConvertAll( x => ( uint )x ).ToArray(),
-                VertexBufferStride = vertexBufferStride,
-                VertexStreamCount = ( byte )vertexBufferStride.Where( x => x > 0 ).Count()
-            } );
-            submeshCounter += meshBuilder.Submeshes.Count;
-
-            var addedShapeVertices = 0;
-            var accumulatedVertices = 0;
-
             for( var j = 0; j < meshBuilder.Bones.Count; j++ ) {
                 submeshBoneMap.Add( ( ushort )j );
             }
@@ -576,65 +320,18 @@
                     shapeValues.AddRange( newShapeValues );
                     verticesFromShapes += meshShapeValues.Count;
                     shapeCount++;
->>>>>>> a092414e
                 }
 
             }
             //meshVertices += verticesFromShapes;
             accumulatedIndices += mesh.IndexCount;
 
-<<<<<<< HEAD
-            vertexDict.Clear();
-
-            // Not sure if this is necessary
-            while( meshIndexData.Count % 8 != 0 ) {
-                meshIndexData.Add( ( byte )0 );
-            }
-            indexData.AddRange( meshIndexData );
-        }
-        /*
-        var shapeMeshStartIndex = 0;
-        foreach( var kvp in shapeDict ) {
-            shapeStructs.Add( new() {
-                StringOffset = _stringTableBuilder.GetShapeNameOffset( kvp.Key ),
-                ShapeMeshStartIndex = new ushort[] { ( ushort )shapeMeshStartIndex, 0, 0 },
-                ShapeMeshCount = new ushort[] { 1, 0, 0 }
-            } );
-        }
-
-        foreach( var kvp in shapeMeshDict ) {
-            var sv = ( uint )0;
-            foreach( var sm in kvp.Value ) {
-                sv += sm.ShapeValueCount;
-            }
-            shapeMeshes.Add( new() {
-                MeshIndexOffset = 0,
-                ShapeValueCount = sv,
-                ShapeValueOffset = shapeValueOffset
-            } );
-            shapeValueOffset += sv;
-        }
-
-        foreach( var kvp in shapeValuesDict ) {
-            foreach (var sv in kvp.Value) {
-                shapeValues.Add( new() {
-                    BaseIndicesIndex = sv.BaseIndicesIndex,
-                    ReplacingVertexIndex = sv.ReplacingVertexIndex
-                } );
-            }
-        }
-        */
-        PluginLog.Debug( $"ShapeMeshes.Count: {shapeMeshes.Count}" );
-
-
-=======
             meshVertexCount.Add( meshVertices );
             foreach( var block in meshVertexDict.Values ) {
                 vertexData.AddRange( block );
             }
         }
 
->>>>>>> a092414e
         var filledBoundingBoxStruct = new MdlStructs.BoundingBoxStruct() {
             Min = new[] { min.X, min.Y, min.Z, min.W },
             Max = new[] { max.X, max.Y, max.Z, max.W }
@@ -674,10 +371,7 @@
             BoneTableCount = ( ushort )boneTableStructs.Count,
 
             ShapeCount = ( ushort )shapeStructs.Count,
-<<<<<<< HEAD
-=======
             ShapeMeshCount = ( ushort )shapeMeshes.Count,
->>>>>>> a092414e
             ShapeValueCount = ( ushort )shapeValues.Count,
             LodCount = 1,
 
