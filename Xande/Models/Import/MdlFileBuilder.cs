--- conflicted
+++ resolved
@@ -19,19 +19,11 @@
     private ModelRoot _root;
     private Model _origModel;
 
-<<<<<<< HEAD
     private SortedDictionary<int, SortedDictionary<int, Mesh>> _meshes = new();
     private StringTableBuilder _stringTableBuilder;
     private List<LuminaMeshBuilder> _meshBuilders = new();
 
     private SortedDictionary<int, SortedDictionary<int, List<string>>> _addedAttributes = new();
-=======
-    private Dictionary<int, Dictionary<int, Mesh>> _meshes = new();
-    private StringTableBuilder _stringTableBuilder;
-    private List<LuminaMeshBuilder> _meshBuilders = new();
-
-    private Dictionary<(int meshIndex, int submeshIndex, string shapeName), List<MdlStructs.ShapeValueStruct>> _shapeData = new();
->>>>>>> cf37b402
 
     public MdlFileBuilder( ModelRoot root, Model model ) {
         _root = root;
@@ -41,10 +33,7 @@
 
         foreach( var mesh in root.LogicalMeshes ) {
             var name = mesh.Name;
-<<<<<<< HEAD
             var index = mesh.LogicalIndex;
-=======
->>>>>>> cf37b402
             // TODO: Consider MeshIndex > 9 ?
             // TODO: What to do if it already exists
             // TODO: What to do if match does not exist - skip probably.
@@ -52,11 +41,7 @@
 
             if( match.Success ) {
                 var str = match.Groups[1].Value;
-<<<<<<< HEAD
                 PluginLog.Debug( $"Adding \"{name}\"" );
-=======
-
->>>>>>> cf37b402
                 var isSubmesh = str.Contains( '.' );
                 if( isSubmesh ) {
                     var parts = str.Split( '.' );
@@ -70,7 +55,6 @@
                 }
                 else {
                     var meshIdx = int.Parse( str );
-<<<<<<< HEAD
 
                     if( !_meshes.ContainsKey( meshIdx ) ) _meshes[meshIdx] = new();
                     _meshes[meshIdx][-1] = mesh;
@@ -104,17 +88,11 @@
             for( int i = 0; i < children.Count(); i++ ) {
                 if( matches.Contains( children[i].Name ) ) {
                     ret.Add( children[i].Name );
-=======
-
-                    if( !_meshes.ContainsKey( meshIdx ) ) _meshes[meshIdx] = new();
-                    _meshes[meshIdx][-1] = mesh;
->>>>>>> cf37b402
                 }
                 ret.AddRange( GetJoints( children[i].VisualChildren.ToList(), matches ) );
             }
         }
 
-<<<<<<< HEAD
         return ret;
     }
 
@@ -126,19 +104,6 @@
             var ve = new List<MdlStructs.VertexElement>();
             for( var j = 0; j < vds.VertexElements.Length; j++ ) {
                 ve.Add( vds.VertexElements[j] );
-=======
-
-    }
-
-    private List<string> GetJoints( List<Node> children, List<string> matches ) {
-        List<string> ret = new();
-        if( children != null && children.Count() > 0 ) {
-            for( int i = 0; i < children.Count(); i++ ) {
-                if( matches.Contains( children[i].Name ) ) {
-                    ret.Add( children[i].Name );
-                }
-                ret.AddRange( GetJoints( children[i].VisualChildren.ToList(), matches ) );
->>>>>>> cf37b402
             }
             if( ve.Last().Stream != 255 ) {
                 ve.Add( new() {
@@ -181,7 +146,6 @@
         return ret.ToArray();
     }
 
-<<<<<<< HEAD
     public async Task<(MdlFile? file, List<byte> vertexData, List<byte> indexData)> BuildAsync() {
         var start = DateTime.Now;
         var vertexDeclarations = GetVertexDeclarationStructs( _meshes.Keys.Count, _origModel.File.VertexDeclarations[0] );
@@ -444,80 +408,8 @@
 
                 meshVertexCount += submesh.GetVertexCount();
                 submeshIndexCount += submesh.IndexCount;
-=======
-    public int CompareShapeValueStructs( MdlStructs.ShapeValueStruct a, MdlStructs.ShapeValueStruct b ) {
-        var replacingCompare = a.ReplacingVertexIndex.CompareTo( b.ReplacingVertexIndex );
-        if( replacingCompare == 0 ) {
-            return a.BaseIndicesIndex.CompareTo( b.BaseIndicesIndex );
-        }
-        else {
-            return replacingCompare;
-        }
-    }
-
-    private MdlStructs.VertexDeclarationStruct[] GetVertexDeclarationStructs( int size, MdlStructs.VertexDeclarationStruct vds ) {
-        var ret = new List<MdlStructs.VertexDeclarationStruct>();
-        /*
-        for( var i = 0; i < size; i++ ) {
-            var ve = new List<MdlStructs.VertexElement>();
-            for( var j = 0; j < vds.VertexElements.Length; j++ ) {
-                ve.Add( vds.VertexElements[j] );
-            }
-            if( ve.Last().Stream != 255 ) {
-                ve.Add( new() {
-                    Stream = 255
-                } );
-            }
-            while( ve.Count < 17 ) {
-                ve.Add( new() );
-            }
-            var dec = new MdlStructs.VertexDeclarationStruct() {
-                VertexElements = ve.ToArray()
-            };
-            ret.Add( dec );
-        }
-        */
-
-        var declaration = new MdlStructs.VertexDeclarationStruct();
-        declaration.VertexElements = new MdlStructs.VertexElement[17];
-        declaration.VertexElements[0] = new() { Stream = 0, Offset = 0, Usage = ( byte )Vertex.VertexUsage.Position, Type = ( byte )Vertex.VertexType.Single3, UsageIndex = 0 };
-        declaration.VertexElements[1] = new() { Stream = 0, Offset = 12, Usage = ( byte )Vertex.VertexUsage.BlendWeights, Type = ( byte )Vertex.VertexType.ByteFloat4, UsageIndex = 0 };
-        declaration.VertexElements[2] = new() { Stream = 0, Offset = 16, Usage = ( byte )Vertex.VertexUsage.BlendIndices, Type = ( byte )Vertex.VertexType.UInt, UsageIndex = 0 };
-
-        declaration.VertexElements[3] = new() { Stream = 1, Offset = 0, Usage = ( byte )Vertex.VertexUsage.Normal, Type = ( byte )Vertex.VertexType.Single3, UsageIndex = 0 };
-        declaration.VertexElements[4] = new() { Stream = 1, Offset = 12, Usage = ( byte )Vertex.VertexUsage.Tangent1, Type = ( byte )Vertex.VertexType.ByteFloat4, UsageIndex = 0 };
-        declaration.VertexElements[5] = new() { Stream = 1, Offset = 16, Usage = ( byte )Vertex.VertexUsage.Color, Type = ( byte )Vertex.VertexType.ByteFloat4, UsageIndex = 0 };
-        declaration.VertexElements[6] = new() { Stream = 1, Offset = 20, Usage = ( byte )Vertex.VertexUsage.UV, Type = ( byte )Vertex.VertexType.Single4, UsageIndex = 0 };
-        declaration.VertexElements[7] = new() { Stream = 255, Offset = 0, Usage = 0, Type = 0, UsageIndex = 0 };
-        for( var i = 8; i < 17; i++ ) {
-            declaration.VertexElements[i] = new() { Stream = 0, Offset = 0, Usage = 0, Type = 0, UsageIndex = 0 };
-        }
-        for( int i = 0; i < size; i++ ) {
-            ret.Add( declaration );
-        }
-        return ret.ToArray();
-    }
-
-    public (MdlFile? file, List<byte> vertexData, List<byte> indexData) Build() {
-        var vertexDeclarations = GetVertexDeclarationStructs( _meshes.Keys.Count, _origModel.File.VertexDeclarations[0] );
-
-        var allBones = new List<string>();
-        var bonesToNodes = new Dictionary<string, Node>();
-        var skeleton = _root.LogicalSkins?[0];
-        if( skeleton != null ) {
-            for( var id = 0; id < skeleton.JointsCount; id++ ) {
-                var (Joint, InverseBindMatrix) = skeleton.GetJoint( id );
-
-                var boneString = Joint.Name;
-                if( !String.IsNullOrEmpty( boneString ) ) {
-                    allBones.Add( boneString );
-                    bonesToNodes.Add( boneString, Joint );
-                }
->>>>>>> cf37b402
-            }
-        }
-
-<<<<<<< HEAD
+            }
+        }
             meshIndexCount += mesh.IndexCount;
             //vertexData.AddRange( mvd.GetBytes() );
             indexData.AddRange( meshIndexData );
@@ -684,73 +576,9 @@
 
             if( i == 0 ) {
                 meshIndex += meshStructs.Count;
-=======
-        foreach( var meshIdx in _meshes.Keys ) {
-            var meshBuilder = new LuminaMeshBuilder( allBones, vertexDeclarations[meshIdx] );
-            foreach( var submeshIndex in _meshes[meshIdx].Keys ) {
-                var submesh = _meshes[meshIdx][submeshIndex];
-                meshBuilder.AddSubmesh( submesh );
-            }
-            _meshBuilders.Add( meshBuilder );
-            _stringTableBuilder.AddBones( meshBuilder.Bones );
-            _stringTableBuilder.AddMaterial( meshBuilder.Material );
-            _stringTableBuilder.AddShapes( meshBuilder.Shapes );
-            _stringTableBuilder.AddAttributes( meshBuilder.Attributes );
-        }
-
-        _stringTableBuilder.HierarchyBones = GetJoints( skeleton.GetJoint( 0 ).Joint.VisualChildren.ToList(), _stringTableBuilder.Bones.ToList() );
-
-        var strings = _stringTableBuilder.GetStrings();
-
-        var vertexData = new List<byte>();
-        var vertexDict = new Dictionary<int, List<byte>>();
-        var indexData = new List<byte>();
-
-
-        var submeshCounter = 0;
-        var vertexCounter = 0;
-        var boneCounter = 0;
-
-        var meshStructs = new List<MdlStructs.MeshStruct>();
-        var submeshStructs = new List<MdlStructs.SubmeshStruct>();
-        var shapeStructs = new List<MdlStructs.ShapeStruct>();
-        var shapeMeshes = new List<MdlStructs.ShapeMeshStruct>();
-        var shapeValues = new List<MdlStructs.ShapeValueStruct>();
-        // TODO: elementIds
-        var elementIds = new List<MdlStructs.ElementIdStruct>();
-        var terrainShadowMeshStructs = new List<MdlStructs.TerrainShadowMeshStruct>();
-        var terrainShadowSubmeshStructs = new List<MdlStructs.TerrainShadowSubmeshStruct>();
-        var boneTableStructs = new List<MdlStructs.BoneTableStruct>();
-        var submeshBoneMap = new List<ushort>();
-
-        var min = new Vector4( 9999f, 9999f, 9999f, 1 );
-        var max = new Vector4( -9999f, -9999f, -9999f, 1 );
-
-        var shapeDict = new Dictionary<string, List<MdlStructs.ShapeStruct>>();
-        var shapeMeshDict = new Dictionary<string, List<MdlStructs.ShapeMeshStruct>>();
-        var shapeValuesDict = new Dictionary<string, List<MdlStructs.ShapeValueStruct>>();
-
-        var vertexBufferOffset = 0;
-        for( var i = 0; i < _meshBuilders.Count; i++ ) {
-            var meshIndexData = new List<byte>();
-            var meshBuilder = _meshBuilders[i];
-            var vertexCount = meshBuilder.GetVertexCount( true, strings );
-            var vertexBufferStride = GetVertexBufferStride( vertexDeclarations[i] ).ConvertAll( x => ( byte )x ).ToArray();
-            boneTableStructs.Add( meshBuilder.GetBoneTableStruct( _stringTableBuilder.Bones.ToList(), _stringTableBuilder.HierarchyBones ) );
-
-            var vertexBufferOffsets = new List<int>() { vertexBufferOffset, 0, 0 };
-            for( var j = 1; j < 3; j++ ) {
-                if( vertexBufferStride[j - 1] > 0 ) {
-                    vertexBufferOffset += vertexBufferStride[j - 1] * vertexCount;
-                }
-                if( vertexBufferStride[j] > 0 ) {
-                    vertexBufferOffsets[j] = vertexBufferOffset;
-                }
->>>>>>> cf37b402
-            }
-        }
-
-<<<<<<< HEAD
+            }
+        }
+
         file.Lods = lods.ToArray();
         if( file.ModelHeader.ExtraLodEnabled ) {
             // TODO: ExtraLods
@@ -807,126 +635,17 @@
                         if( boneString.StartsWith( "eid_" ) ) {
                             eidNodes.Add( boneString, joint );
                         }
-=======
-            meshStructs.Add( new() {
-                VertexCount = ( ushort )vertexCount,
-                IndexCount = ( ushort )meshBuilder.IndexCount,
-                MaterialIndex = ( ushort )meshBuilder.GetMaterialIndex( _stringTableBuilder.Materials ),
-                SubMeshIndex = ( ushort )submeshCounter,
-                SubMeshCount = ( ushort )meshBuilder.Submeshes.Count,
-                BoneTableIndex = ( ushort )i,
-                StartIndex = ( uint )indexData.Count / 2,
-                VertexBufferOffset = vertexBufferOffsets.ConvertAll( x => ( uint )x ).ToArray(),
-                VertexBufferStride = vertexBufferStride,
-                VertexStreamCount = ( byte )vertexBufferStride.Where( x => x > 0 ).Count()
-            } );
-            submeshCounter += meshBuilder.Submeshes.Count;
-
-            var addedShapeVertices = 0;
-            var accumulatedVertices = 0;
-
-            for( var j = 0; j < meshBuilder.Bones.Count; j++ ) {
-                submeshBoneMap.Add( ( ushort )j );
-            }
-
-            foreach( var submesh in meshBuilder.Submeshes ) {
-                var bitangents = submesh.CalculateBitangents();
-                var submeshIndexData = submesh.GetIndexData( accumulatedVertices );
-                var submeshIndexOffset = ( indexData.Count + meshIndexData.Count ) / 2;
-
-                meshIndexData.AddRange( submeshIndexData );
-
-                submeshStructs.Add( new() {
-                    IndexOffset = ( uint )submeshIndexOffset,
-                    IndexCount = ( uint )submesh.IndexCount,
-                    AttributeIndexMask = submesh.GetAttributeIndexMask( _stringTableBuilder.Attributes.ToList() ),
-                    BoneStartIndex = ( ushort )boneCounter,
-                    BoneCount = ( ushort )meshBuilder.Bones.Count
-                } );
-
-                boneCounter += meshBuilder.Bones.Count;
-                addedShapeVertices += shapeValues.Count;
-                accumulatedVertices += submesh.GetVertexCount( false, strings );
-
-                // Assuming that this is how the bounding boxes are calculated
-                min.X = min.X < submesh.MinBoundingBox.X ? min.X : submesh.MinBoundingBox.X;
-                min.Y = min.Y < submesh.MinBoundingBox.Y ? min.Y : submesh.MinBoundingBox.Y;
-                min.Z = min.Z < submesh.MinBoundingBox.Z ? min.Z : submesh.MinBoundingBox.Z;
-
-                max.X = max.X > submesh.MaxBoundingBox.X ? max.X : submesh.MaxBoundingBox.X;
-                max.Y = max.Y > submesh.MaxBoundingBox.Y ? max.Y : submesh.MaxBoundingBox.Y;
-                max.Z = max.Z > submesh.MaxBoundingBox.Z ? max.Z : submesh.MaxBoundingBox.Z;
-
-            }
-
-            // Not sure if this is necessary
-            /*
-            while( meshIndexData.Count % 8 != 0 ) {
-                meshIndexData.Add( ( byte )0 );
-            }
-            */
-            indexData.AddRange( meshIndexData );
-        }
-
-
-        var shapeCount = 0;
-        var shapeValueOffset = 0;
-        var meshVertices = 0;
-        var accumulatedIndices = 0;
-        var meshVertexCount = new List<int>();
-        for( var i = 0; i < _meshBuilders.Count; i++ ) {
-            PluginLog.Debug( $"MeshVertices: {meshVertices}" );
-            PluginLog.Debug( $"indices: {accumulatedIndices}" );
-            var mesh = _meshBuilders[i];
-            meshVertices = mesh.GetVertexCount( false, _stringTableBuilder.Shapes.ToList() );
-            var meshVertexDict = mesh.GetVertexData();
-            var meshShapeData = mesh.GetShapeData( _stringTableBuilder.Shapes.ToList() );
-
-            PluginLog.Debug( $"meshshapeData.Keys: {meshShapeData.Count}" );
-            var verticesFromShapes = 0;
-            foreach( var shapeName in _stringTableBuilder.Shapes.ToList() ) {
-
-                // TODO: It seems like if a model has more than one shape, the only the first one gets applied correctly
-                if (meshShapeData.ContainsKey(shapeName)) {
-                    PluginLog.Debug( $"shapename: {shapeName}" );
-                    var shapeVertexData = meshShapeData[shapeName];
-                    var meshShapeValues = mesh.GetShapeValues( shapeName );
-
-                    foreach( var stream in shapeVertexData.Keys ) {
-                        meshVertexDict[stream].AddRange( shapeVertexData[stream] );
-                    }
-
-                    shapeStructs.Add( new() {
-                        StringOffset = _stringTableBuilder.GetShapeNameOffset( shapeName ),
-                        ShapeMeshStartIndex = new ushort[] { ( ushort )shapeCount, 0, 0 },
-                        ShapeMeshCount = new ushort[] { 1, 0, 0 }
-                    } );
-                    shapeMeshes.Add( new() {
-                        MeshIndexOffset = ( uint )accumulatedIndices,
-                        ShapeValueCount = ( uint )meshShapeValues.Count,
-                        ShapeValueOffset = ( uint )shapeValueOffset
-                    } );
-
-                    var newShapeValues = new List<MdlStructs.ShapeValueStruct>();
-                    foreach( var svs in meshShapeValues ) {
-                        newShapeValues.Add( new() {
-                            BaseIndicesIndex = ( ushort )( svs.BaseIndicesIndex /*+ accumulatedIndices*/ ),
-                            ReplacingVertexIndex = ( ushort )( svs.ReplacingVertexIndex + meshVertices )
-                        } );
->>>>>>> cf37b402
                     }
                     //newShapeValues.Sort( CompareShapeValueStructs );
                     shapeValues.AddRange( newShapeValues );
                     verticesFromShapes += meshShapeValues.Count;
                     shapeCount++;
                 }
-<<<<<<< HEAD
             }
             else {
                 PluginLog.Error( $"Skeleton was somehow null" );
                 PluginLog.Error( $"The input model had no skeleton/armature while the original model does. This will likely crash the game." );
                 return (null, new List<byte>(), new List<byte>());
-
             }
         }
 
@@ -1138,7 +857,6 @@
                 meshVertexCount += submesh.GetVertexCount();
                 submeshIndexCount += submesh.IndexCount;
             }
-
             meshIndexCount += mesh.IndexCount;
             vertexData.AddRange( mvd.GetBytes() );
             indexData.AddRange( meshIndexData );
@@ -1165,20 +883,7 @@
                 shapeValues.AddRange( svs );    // the shape values have to be placed in the same order as the corresponding ShapeMeshStruct
             }
         }
-
-=======
-
-            }
-            //meshVertices += verticesFromShapes;
-            accumulatedIndices += mesh.IndexCount;
-
-            meshVertexCount.Add( meshVertices );
-            foreach( var block in meshVertexDict.Values ) {
-                vertexData.AddRange( block );
-            }
-        }
-
->>>>>>> cf37b402
+      
         var filledBoundingBoxStruct = new MdlStructs.BoundingBoxStruct() {
             Min = new[] { min.X, min.Y, min.Z, min.W },
             Max = new[] { max.X, max.Y, max.Z, max.W }
@@ -1319,7 +1024,6 @@
 
         file.Lods = lods.ToArray();
         if( file.ModelHeader.ExtraLodEnabled ) {
-<<<<<<< HEAD
             // TODO: ExtraLods?
         }
 
@@ -1374,64 +1078,6 @@
                 _ => throw new ArgumentOutOfRangeException( $"Unknown VertexType: {( Vertex.VertexType )lastEle.Type}" )
             } + lastEle.Offset;
         }
-
-=======
-            // TODO: ExtraLods
-        }
-
-        // TODO: Bounding boxes? Specifically WaterBoundingBoxes and VerticalFogBoundingBoxes?
-        file.BoundingBoxes = filledBoundingBoxStruct;
-        file.ModelBoundingBoxes = filledBoundingBoxStruct;
-        file.WaterBoundingBoxes = zeroBoundingBoxStruct;
-        file.VerticalFogBoundingBoxes = zeroBoundingBoxStruct;
-
-        file.BoneBoundingBoxes = new MdlStructs.BoundingBoxStruct[_stringTableBuilder.Bones.Count];
-        for( var i = 0; i < _stringTableBuilder.Bones.Count; i++ ) {
-            file.BoneBoundingBoxes[i] = zeroBoundingBoxStruct;
-        }
-
-        file.FileHeader.StackSize = ( uint )stackSize;
-        file.FileHeader.RuntimeSize = ( uint )runtimeSize;
-        file.FileHeader.VertexOffset[0] = ( uint )vertexOffset0;
-        file.FileHeader.IndexOffset[0] = ( uint )indexOffset0;
-
-        PluginLog.Debug( "Ending" );
-        return (file, vertexData, indexData);
-    }
-
-    private static List<int> GetVertexBufferStride( MdlStructs.VertexDeclarationStruct vds ) {
-        var vertexDeclarations = new List<MdlStructs.VertexElement>[3] {
-            new(), new(), new()
-        };
-        foreach( var ele in vds.VertexElements ) {
-            if( ele.Stream == 255 ) {
-                break;
-            }
-            else {
-                vertexDeclarations[ele.Stream].Add( ele );
-            }
-        }
-
-        var vertexDeclarationSizes = new List<int>() { 0, 0, 0 };
-        for( var i = 0; i < 3; i++ ) {
-            if( vertexDeclarations[i].Count == 0 ) {
-                continue;
-            }
-
-            var lastEle = vertexDeclarations[i].Last();
-
-            vertexDeclarationSizes[i] = ( Vertex.VertexType )lastEle.Type switch {
-                Vertex.VertexType.Single3 => 12,
-                Vertex.VertexType.Single4 => 16,
-                Vertex.VertexType.UInt => 4,
-                Vertex.VertexType.ByteFloat4 => 4,
-                Vertex.VertexType.Half2 => 4,
-                Vertex.VertexType.Half4 => 8,
-                _ => throw new ArgumentOutOfRangeException( $"Unknown VertexType: {( Vertex.VertexType )lastEle.Type}" )
-            } + lastEle.Offset;
-        }
-
->>>>>>> cf37b402
         return vertexDeclarationSizes;
     }
 }