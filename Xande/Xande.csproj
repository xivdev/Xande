<Project Sdk="Microsoft.NET.Sdk">
    <PropertyGroup>
        <TargetFramework>net7.0-windows</TargetFramework>
        <ImplicitUsings>enable</ImplicitUsings>
        <Nullable>enable</Nullable>
        <AllowUnsafeBlocks>true</AllowUnsafeBlocks>
        <ProduceReferenceAssembly>false</ProduceReferenceAssembly>
        <AppendTargetFrameworkToOutputPath>false</AppendTargetFrameworkToOutputPath>
        <RestorePackagesWithLockFile>true</RestorePackagesWithLockFile>
        <CopyLocalLockFileAssemblies>true</CopyLocalLockFileAssemblies>
    </PropertyGroup>

    <PropertyGroup>
        <DalamudLibPath>$(appdata)\XIVLauncher\addon\Hooks\dev\</DalamudLibPath>
    </PropertyGroup>

    <PropertyGroup Condition="'$([System.Runtime.InteropServices.RuntimeInformation]::IsOSPlatform($([System.Runtime.InteropServices.OSPlatform]::Linux)))'">
        <DalamudLibPath>$(DALAMUD_HOME)/</DalamudLibPath>
    </PropertyGroup>

    <ItemGroup>
        <Reference Include="Dalamud">
            <HintPath>$(DalamudLibPath)Dalamud.dll</HintPath>
            <Private>false</Private>
        </Reference>
        <Reference Include="FFXIVClientStructs">
            <HintPath>$(DalamudLibPath)FFXIVClientStructs.dll</HintPath>
            <Private>false</Private>
        </Reference>
        <Reference Include="Lumina">
            <HintPath>$(DalamudLibPath)Lumina.dll</HintPath>
            <Private>false</Private>
        </Reference>
    </ItemGroup>

    <ItemGroup>
        <PackageReference Include="SharpGLTF.Core" Version="1.0.0-alpha0028" />
        <PackageReference Include="SharpGLTF.Toolkit" Version="1.0.0-alpha0028" />
        <PackageReference Include="System.Drawing.Common" Version="8.0.0-preview.2.23128.3" />
    </ItemGroup>
<<<<<<< HEAD
=======

    <ItemGroup>
      <ProjectReference Include="..\Lumina\src\Lumina\LuminaX.csproj" />
    </ItemGroup>
>>>>>>> 6ba2c8d4
</Project><|MERGE_RESOLUTION|>--- conflicted
+++ resolved
@@ -38,11 +38,4 @@
         <PackageReference Include="SharpGLTF.Toolkit" Version="1.0.0-alpha0028" />
         <PackageReference Include="System.Drawing.Common" Version="8.0.0-preview.2.23128.3" />
     </ItemGroup>
-<<<<<<< HEAD
-=======
-
-    <ItemGroup>
-      <ProjectReference Include="..\Lumina\src\Lumina\LuminaX.csproj" />
-    </ItemGroup>
->>>>>>> 6ba2c8d4
 </Project>